--- conflicted
+++ resolved
@@ -6,10 +6,6 @@
 from matplotlib import cm
 from scipy.optimize import curve_fit
 from sklearn.linear_model import BayesianRidge
-
-from plotting import *
-from gradient_descent_complete import *
-from gradient_descent_complete import gaussian2D as obj
 
 def ode_model(t, p, q, a, b, c, p0, p1):
     """ODE model for aquifer pressure.
@@ -63,26 +59,6 @@
 
     # Pressure of the aquifer
     p += 0.101
-
-<<<<<<< HEAD
-    # calibration step of 70%
-    lengthp = len(p)
-    calbp = round(0.7*lengthp - 1)
-    t_step_p = t_step_p[0:calbp]
-    p = p[0:calbp]
-
-    # calibration step of 70% from 1990
-    lengthq = len(q) - 30
-    calbq = round(0.7*lengthq - 1)
-    t_step_q = t_step_q[30:calbq+30]
-    q = q[30:calbq+30]
-=======
-    # Convert to SI units
-    # t_step_p *= 31536000
-    # t_step_q *= 31536000
-    # p *= 1000000
-    # q /= 31536000
->>>>>>> 18002986
 
     return t_step_q, q, t_step_p, p
 
@@ -343,62 +319,6 @@
     plt.tight_layout(pad=0.4, w_pad=0.5, h_pad=1.0)
     plt.show()
 
-def grad_descent():
-    
-    # parameter vector - initial guess of minimum location
-    theta0 = np.array([0.00327, 2.496, 0.499])
-    # compute steepest descent direction
-    s0 = obj_dir(obj, theta0)
-    # plot 1: compare against lab2_instructions.pdf, Figure 1 
-    # plot_s0(obj, theta0, s0)
-    #return
-    
-    # choose step size 
-    alpha = 0.5
-    # update parameter estimate
-    theta1 = step(theta0, s0, alpha)
-    # plot 2: compare against lab2_instructions.pdf, Figure 2 
-    # plot_step(obj, theta0, s0, theta1) 
-    # return
-    
-    # Get the new Jacobian for the last parameters estimation
-    s1 = obj_dir(obj, theta1)
-    # plot 3: compare against lab2_instructions.pdf, Figure 3 
-    # plot_s1(obj, theta0, s0, theta1, s1) 
-    # return
-    
-    # Plot iterations
-    # The following script repeats the process until an optimum is reached, or until the maximum number of iterations allowed is reached
-    # Try with different gammas to see how it impacts the optimization process 
-    # Uncomment line 47 to use a line search algorithm
-    theta_all = [theta0]
-    s_all = [s0]
-    # iteration control
-    N_max = 30
-    N_it = 0
-    # begin steepest descent iterations
-        # exit when max iterations exceeded
-    while N_it < N_max:
-        # uncomment line below to implement line search
-        alpha = line_search(obj, theta_all[-1], s_all[-1])
-        # update parameter vector 
-        theta_next = step(theta0, s0, alpha)
-        theta_all.append(theta_next) 	# save parameter value for plotting
-        # compute new direction for line search (thetas[-1]
-        s_next = obj_dir(obj, theta_next)
-        s_all.append(s_next) 			# save search direction for plotting
-        # compute magnitude of steepest descent direction for exit criteria
-        N_it += 1
-        # restart next iteration with values at end of previous iteration
-        theta0 = 1.*theta_next
-        s0 = 1.*s_next
-    
-    print('Optimum a, b, c: ', round(theta_all[-1][0], 2), round(theta_all[-1][1], 2), round(theta_all[-1][2], 3))
-    print('Number of iterations needed: ', N_it)
-
-    # plot 4: compare against lab2_instructions.pdf, Figure 4 
-    plot_steps(obj, theta_all, s_all)
-    return theta_all[-1]
 
 # This function plots your model against a benchmark analytic solution.
 def plot_benchmark():
